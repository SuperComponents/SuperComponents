--- conflicted
+++ resolved
@@ -1,48 +1,35 @@
 {
   "compilerOptions": {
-<<<<<<< HEAD
-    "target": "ES2022",
-    "module": "Node16",
-    "lib": ["ES2022", "DOM", "DOM.Iterable"],
-    "outDir": "./dist",
-    "rootDir": "./src",
-    "strict": false,
-    "noImplicitAny": false,
-
-    "jsx": "react-jsx",
-    "esModuleInterop": true,
-    "skipLibCheck": true,
-    "forceConsistentCasingInFileNames": true,
-    "resolveJsonModule": true,
-    "moduleResolution": "Node16",
-    "allowSyntheticDefaultImports": true,
-    "declaration": true,
-    "declarationMap": true,
-    "sourceMap": true,
-    "types": ["node", "jest", "@testing-library/jest-dom"]
-=======
     /* Language and Environment */
     "target": "ES2022",                                  /* Node 22 supports ES2022 */
-    "lib": ["ES2022", "DOM"],                           /* Include ES2022 and DOM library features */
+    "lib": ["ES2022", "DOM", "DOM.Iterable"],           /* Include ES2022, DOM and DOM.Iterable library features */
 
     /* Modules */
-    "module": "ESNext",                                  /* Latest ECMAScript module syntax */
-    "moduleResolution": "node",                          /* Node.js module resolution */
+    "module": "Node16",                                  /* Use Node16 for better ESM support */
+    "moduleResolution": "Node16",                        /* Node16 module resolution for ESM */
     "rootDir": "./src",                                  /* Source files location */
     "resolveJsonModule": true,                           /* Enable importing .json files */
 
     /* Emit */
-    "outDir": "./dist",                                 /* Output directory */
+    "outDir": "./dist",                                  /* Output directory */
     "sourceMap": true,                                   /* Create source map files */
+    "declaration": true,                                 /* Generate .d.ts files */
+    "declarationMap": true,                              /* Create declaration map files */
 
     /* Interop Constraints */
     "esModuleInterop": true,                             /* CommonJS interop */
+    "allowSyntheticDefaultImports": true,                /* Allow default imports from modules with no default export */
     "forceConsistentCasingInFileNames": true,            /* Ensure consistent casing */
 
     /* Type Checking */
     "strict": true,                                      /* Enable strict type checking */
-    "skipLibCheck": true                                 /* Skip type checking of .d.ts files */
->>>>>>> ebd42cf2
+    "skipLibCheck": true,                                /* Skip type checking of .d.ts files */
+
+    /* React */
+    "jsx": "react-jsx",                                  /* React JSX transform */
+
+    /* Types */
+    "types": ["node", "jest", "@testing-library/jest-dom"]
   },
   "include": ["src/**/*"],
   "exclude": ["node_modules", "dist", "tests", "**/__tests__/**", "**/*.test.ts"]
